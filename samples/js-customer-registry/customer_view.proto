--- conflicted
+++ resolved
@@ -12,11 +12,7 @@
 // See the License for the specific language governing permissions and
 // limitations under the License.
 
-<<<<<<< HEAD
-
-=======
 // tag::declarations[]
->>>>>>> d4fa34a8
 syntax = "proto3";
 
 package customer.view;
@@ -24,10 +20,7 @@
 import "customer_domain.proto";
 import "akkaserverless/annotations.proto";
 
-<<<<<<< HEAD
-=======
 // end::declarations[]
->>>>>>> d4fa34a8
 
 // tag::service[]
 service CustomerByName {
