--- conflicted
+++ resolved
@@ -12,19 +12,12 @@
 // See the License for the specific language governing permissions and
 // limitations under the License.
 
-<<<<<<< HEAD
-
-=======
 // tag::declarations[]
->>>>>>> d4fa34a8
 syntax = "proto3";
 
 package customer.domain;
 
-<<<<<<< HEAD
-=======
 // end::declarations[]
->>>>>>> d4fa34a8
 
 // tag::domain[]
 message CustomerState {
