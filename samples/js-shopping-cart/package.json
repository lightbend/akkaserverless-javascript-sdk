--- conflicted
+++ resolved
@@ -26,13 +26,8 @@
   "dependencies": {
     "@grpc/proto-loader": "^0.1.0",
     "google-protobuf": "^3.0.0",
-<<<<<<< HEAD
-    "grpc": "^1.11.0",
+    "grpc": "^1.20.2",
     "cloudstate": "file:../../node-support"
-=======
-    "grpc": "^1.20.2",
-    "cloudstate-event-sourcing": "file:../../node-support"
->>>>>>> a4aedf4d
   },
   "devDependencies": {
     "chai": "4.2.0",
