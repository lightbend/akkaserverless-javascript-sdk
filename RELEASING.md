--- conflicted
+++ resolved
@@ -2,9 +2,7 @@
 
 1. Create a `vX.Y.Z` tag and [new release](https://github.com/akkaserverless-javascript-sdk/releases/new) for the new version.
 2. CircleCI will automatically publish the [@lightbend/akkaserverless-javascript-sdk package](https://www.npmjs.com/package/@lightbend/akkaserverless-javascript-sdk) to npm based on the tag.
-<<<<<<< HEAD
 3. Run `samples/bin/update.sh` to update the samples to the latest released versions.
-=======
 
 
 ## Publishing documentation hotfixes
@@ -19,5 +17,4 @@
 
 If only some doc changes are needed, branch from the last release tag, cherry-pick the needed doc changes, and then run `make deploy`.
 
-This will publish the doc sources to the `docs/current` branch. They will be included automatically in the next build for the main docs. A build for the main docs can also be triggered by re-running the last docs build in CircleCI (on the `master` branch for dev docs, on the `current` branch for prod docs).
->>>>>>> e2d8a1d7
+This will publish the doc sources to the `docs/current` branch. They will be included automatically in the next build for the main docs. A build for the main docs can also be triggered by re-running the last docs build in CircleCI (on the `master` branch for dev docs, on the `current` branch for prod docs).