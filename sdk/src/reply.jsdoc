--- conflicted
+++ resolved
@@ -167,12 +167,8 @@
  *
  * This may be useful for emitting effects without sending a message.
  *
-<<<<<<< HEAD
  * @function module:akkaserverless.replies~emptyReply
  * @return {module:akkaserverless.replies.Reply} An empty reply.
-=======
- * @function module:kalix.replies~noReply
- * @return {module:kalix.replies.Reply} An empty reply.
  */
 
 /**
@@ -187,5 +183,4 @@
 /**
  * @function module:kalix.replies.Failure#getStatus
  * @returns {module:kalix.GrpcStatus|undefined}
->>>>>>> 6a745b63
  */